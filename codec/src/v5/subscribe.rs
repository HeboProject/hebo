--- conflicted
+++ resolved
@@ -258,11 +258,7 @@
 /// to an existing Subscription's Topic Filter then it must completely replace existing
 /// Subscription with a new Subscription. The Topic Filter in the new Subscription will
 /// be identical to the previous Subscription, also `QoS` may be different. Any existing
-<<<<<<< HEAD
-/// retained message will be re-sent to the new Subscription.
-=======
 /// retained message will be re-sent to the new Subscrption.
->>>>>>> cf3e6919
 #[allow(clippy::module_name_repetitions)]
 #[derive(Debug, Default, Clone, PartialEq)]
 pub struct SubscribePacket {
