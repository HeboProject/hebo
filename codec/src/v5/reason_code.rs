// Copyright (c) 2021 Xu Shaohua <shaohua@biofan.org>. All rights reserved.
// Use of this source is governed by Apache-2.0 License that can be found
// in the LICENSE file.

use std::convert::TryFrom;

use crate::{ByteArray, DecodeError, DecodePacket, EncodeError, EncodePacket};

/// A Reason Code is a one byte unsigned value that indicates the result of an operation.
///
/// Reason Codes less than 0x80 indicate successful completion of an operation.
/// The normal Reason Code for success is 0. Reason Code values of 0x80 or greater indicate failure.
///
/// The CONNACK, PUBACK, PUBREC, PUBREL, PUBCOMP, DISCONNECT and AUTH Control Packets
/// have a single Reason Code as part of the Variable Header. The SUBACK and UNSUBACK packets
/// contain a list of one or more Reason Codes in the Payload.
#[repr(u8)]
#[derive(Clone, Copy, Debug, PartialEq, Eq)]
pub enum ReasonCode {
    /// - Success: CONNACK, PUBACK, PUBREC, PUBREL, PUBCOMP, UNSUBACK, AUTH
    /// - Normal disconnection: DISCONNECT
    /// - Granted QoS 0: SUBACK
    ///
    /// CONNACK: Connection accepted.
    ///
    /// DISCONNECT: Close the connection normally.  Do not send the Will Message.
    /// Sent by client or server.
    ///
    /// UNSUBACK: The subscription is deleted.
    ///
    /// SUBACK: The subscription is accepted and the maximum QoS sent will be QoS 0.
    /// This might be a lower QoS than was requested.
    ///
    /// AUTH: Authentication is successful. Sent by server.
    ///
    /// PUBACK: The message is accepted. Publication of the QoS 1 message proceeds.
    ///
    /// PUBCOMP: Message released.
    ///
    /// PUBREC: The message is accepted. Publication of the QoS 2 message proceeds.
    ///
    /// PUBREL: Message released.
    Success = 0x00,

    /// Granted QoS 1: SUBACK
    ///
    /// SUBACK: The subscription is accepted and the maximum QoS sent will be QoS 1.
    /// This might be a lower QoS than was requested.
    GrantedQoS1 = 0x01,

    /// Granted QoS 2: SUBACK
    ///
    /// SUBACK: The subscription is accepted and any received QoS will be sent to this subscription.
    GrantedQoS2 = 0x02,

    /// Disconnect with Will Message: DISCONNECT
    ///
    /// DISCONNECT: The Client wishes to disconnect but requires that the Server
    /// also publishes its Will Message. Sent by client.
    DisconnectWithWillMessage = 0x04,

    /// No matching subscribers: PUBACK, PUBREC
    ///
    /// PUBACK: The message is accepted but there are no subscribers. This is sent only by the Server.
    /// If the Server knows that there are no matching subscribers, it MAY use
    /// this Reason Code instead of 0x00 (Success).
    ///
    /// PUBREC: The message is accepted but there are no subscribers.
    /// This is sent only by the Server. If the Server knows that there are
    /// no matching subscribers, it MAY use this Reason Code instead of 0x00 (Success).
    NoMatchingSubscribers = 0x10,

    /// No subscription existed: UNSUBACK
    ///
    /// UNSUBACK: No matching Topic Filter is being used by the Client.
    NoSubscriptionExisted = 0x11,

    /// Continue authentication: AUTH
    ///
    /// AUTH: Continue the authentication with another step. Sent by client or server.
    ContinueAuthentication = 0x18,

    /// Re-authenticate: AUTH
    ///
    /// AUTH: Initiate a re-authentication. Sent by client.
    ReAuthenticate = 0x19,

    /// Unspecified error: CONNACK, PUBACK, PUBREC, SUBACK, UNSUBACK, DISCONNECT
    ///
    /// CONNACK: The Server does not wish to reveal the reason for the failure, or
    /// none of the other Reason Codes apply.
    ///
    /// DISCONNECT: The Connection is closed but the sender either does not wish to reveal the reason,
    /// or none of the other Reason Codes apply. Sent by client or server.
    ///
    /// UNSUBACK: The unsubscribe could not be completed and the Server either does not
    /// wish to reveal the reason or none of the other Reason Codes apply.
    ///
    /// SUBACK: The subscription is not accepted and the Server either does not wish to reveal
    /// the reason or none of the other Reason Codes apply.
    ///
    /// PUBACK: The receiver does not accept the publish but either does not want to reveal the reason,
    /// or it does not match one of the other values.
    ///
    /// PUBREC: The receiver does not accept the publish but either does not want to reveal the reason,
    /// or it does not match one of the other values.
    UnspecifiedError = 0x80,

    /// Malformed Packet: CONNACK, DISCONNECT
    ///
    /// CONNACK: Data within the CONNECT packet could not be correctly parsed.
    ///
    /// DISCONNECT: The received packet does not conform to this specification.
    /// Sent by client or server.
    MalformedPacket = 0x81,

    /// Protocol Error: CONNACK, DISCONNECT
    ///
    /// CONNACK: Data in the CONNECT packet does not conform to this specification.
    ///
    /// DISCONNECT: An unexpected or out of order packet was received. Sent by client or server.
    ProtocolError = 0x82,

    /// Implementation specific error: CONNACK, PUBACK, PUBREC, SUBACK, UNSUBACK, DISCONNECT
    ///
    /// CONNACK: The CONNECT is valid but is not accepted by this Server.
    ///
    /// DISCONNECT: The packet received is valid but cannot be processed by this implementation.
    /// Sent by client or server.
    ///
    /// UNSUBACK: The UNSUBSCRIBE is valid but the Server does not accept it.
    ///
    /// SUBACK: The SUBSCRIBE is valid but the Server does not accept it.
    ///
    /// PUBACK: The PUBLISH is valid but the receiver is not willing to accept it.
    ///
    /// PUBREC: The PUBLISH is valid but the receiver is not willing to accept it.
    ImplementationSpecificError = 0x83,

    /// Unsupported Protocol Version: CONNACK
    ///
    /// CONNACK: The Server does not support the version of the MQTT protocol requested by the Client.
    UnsupportedProtocolVersion = 0x84,

    /// Client Identifier not valid: CONNACK
    ///
    /// CONNACK: The Client Identifier is a valid string but is not allowed by the Server.
    ClientIdentifierNotValid = 0x85,

    /// Bad User Name or Password: CONNACK
    ///
    /// CONNACK: The Server does not accept the User Name or Password specified by the Client
    BadUserNameOrPassword = 0x86,

    /// Not authorized: CONNACK, PUBACK, PUBREC, SUBACK, UNSUBACK, DISCONNECT
    ///
    /// CONNACK: The Client is not authorized to connect.
    ///
    /// DISCONNECT: The request is not authorized. Sent by server.
    ///
    /// UNSUBACK: The Client is not authorized to unsubscribe.
    ///
    /// SUBACK: The Client is not authorized to make this subscription.
    ///
    /// PUBACK: The PUBLISH is not authorized.
    ///
    /// PUBREC: The PUBLISH is not authorized.
    NotAuthorized = 0x87,

    /// Server unavailable: CONNACK
    ///
    /// CONNACK: The MQTT Server is not available.
    ServerUnavailable = 0x88,

    /// Server busy: CONNACK, DISCONNECT
    ///
    /// CONNACK: The Server is busy. Try again later.
    ///
    /// DISCONNECT: The Server is busy and cannot continue processing requests from this Client.
    /// Sent by server.
    ServerBusy = 0x89,

    /// Banned: CONNACK
    ///
    /// CONNACK: This Client has been banned by administrative action. Contact the server administrator.
    Banned = 0x8a,

    /// Server shutting down: DISCONNECT
    ///
    /// DISCONNECT: The Server is shutting down. Sent by server.
    ServerShuttingDown = 0x8b,

    /// Bad authentication method: CONNACK, DISCONNECT
    ///
    /// CONNACK: The authentication method is not supported or does not match
    /// the authentication method currently in use.
    BadAuthenticationMethod = 0x8c,

    /// Keep Alive timeout: DISCONNECT
    ///
    /// DISCONNECT: The Connection is closed because no packet has been received for 1.5 times the Keepalive time.
    /// Sent by server.
    KeepAliveTimeout = 0x8d,

    /// Session taken over: DISCONNECT
    ///
    /// DISCONNECT: Another Connection using the same ClientID has connected causing this Connection to be closed.
    /// Sent by server.
    SessionTakenOver = 0x8e,

    /// Topic Filter invalid: SUBACK, UNSUBACK, DISCONNECT
    ///
    /// DISCONNECT: The Topic Filter is correctly formed, but is not accepted by this Sever.
    /// Sent by server.
    ///
    /// UNSUBACK: The Topic Filter is correctly formed but is not allowed for this Client.
    ///
    /// SUBACK: The Topic Filter is correctly formed but is not allowed for this Client.
    TopicFilterInvalid = 0x8f,

    /// Topic Name invalid: CONNACK, PUBACK, PUBREC, DISCONNECT
    ///
    /// CONNACK: The Will Topic Name is not malformed, but is not accepted by this Server.
    ///
    /// DISCONNECT: The Topic Name is correctly formed, but is not accepted by this Client or Server.
    /// Sent by client or server.
    ///
    /// PUBACK: The Topic Name is not malformed, but is not accepted by this Client or Server.
    ///
    /// PUBREC: The Topic Name is not malformed, but is not accepted by this Client or Server.
    TopicNameInvalid = 0x90,

    /// Packet Identifier in use: PUBACK, PUBREC, SUBACK, UNSUBACK
    ///
    /// UNSUBACK: The specified Packet Identifier is already in use.
    ///
    /// SUBACK: The specified Packet Identifier is already in use.
    ///
    /// PUBACK: The Packet Identifier is already in use. This might indicate a mismatch
    /// in the Session State between the Client and Server.
    ///
    /// PUBREC: The Packet Identifier is already in use. This might indicate a mismatch
    /// in the Session State between the Client and Server.
    PacketIdentifierInUse = 0x91,

    /// Packet Identifier not found: PUBREL, PUBCOMP
    ///
    /// PUBCOMP: The Packet Identifier is not known.
    /// This is not an error during recovery, but at other times indicates a mismatch
    /// between the Session State on the Client and Server.
    ///
    /// PUBREL: The Packet Identifier is not known. This is not an error during recovery,
    /// but at other times indicates a mismatch between the Session State on the Client and Server.
    PacketIdentifierNotFound = 0x92,

    /// Receive Maximum exceeded: DISCONNECT
    ///
    /// DISCONNECT: The Client or Server has received more than Receive Maximum publication
    /// for which it has not sent PUBACK or PUBCOMP. Sent by client or server.
    ReceiveMaximumExceeded = 0x93,

    /// Topic Alias invalid: DISCONNECT
    ///
    /// DISCONNECT: The Client or Server has received a PUBLISH packet containing a Topic Alias
    /// which is greater than the Maximum Topic Alias it sent in the CONNECT or CONNACK packet.
    /// Sent by client or server.
    TopicAliasInvalid = 0x94,

    /// Packet too large: CONNACK, DISCONNECT
    ///
    /// CONNACK: The CONNECT packet exceeded the maximum permissible size.
    PacketTooLarge = 0x95,

    /// Message rate too high: DISCONNECT
    MessageRateTooHigh = 0x96,

    /// Quota exceeded: CONNACK, PUBACK, PUBREC, SUBACK, DISCONNECT
    ///
    /// CONNACK: An implementation or administrative imposed limit has been exceeded.
    ///
    /// SUBACK: An implementation or administrative imposed limit has been exceeded.
    ///
    /// PUBACK: An implementation or administrative imposed limit has been exceeded.
    ///
    /// PUBREC: An implementation or administrative imposed limit has been exceeded.
    QuotaExceeded = 0x97,

    /// Administrative action: DISCONNECT
    AdministrativeAction = 0x98,

    /// Payload format invalid: CONNACK, PUBACK, PUBREC, DISCONNECT
    ///
    /// CONNACK: The Will Payload does not match the specified Payload Format Indicator.
    ///
    /// PUBACK: The payload format does not match the specified Payload Format Indicator.
    ///
    /// PUBREC: The payload format does not match the one specified in the Payload Format Indicator.
    PayloadFormatInvalid = 0x99,

    /// Retain not supported: CONNACK, DISCONNECT
    RetainNotSupported = 0x9a,

    /// QoS not supported: CONNACK, DISCONNECT
    ///
    /// CONNACK: The Server does not support the QoS set in Will QoS.
    QoSNotSupported = 0x9b,

    /// Use another server: CONNACK, DISCONNECT
    ///
    /// CONNACK: The Client should temporarily use another server.
    UseAnotherServer = 0x9c,

    /// Server moved: CONNACK, DISCONNECT
    ///
    /// CONNACK: The Client should permanently use another server.
    ServerMoved = 0x9d,

    /// Shared Subscriptions not supported: SUBACK, DISCONNECT
    ///
    /// SUBACK: The Server does not support Shared Subscriptions for this Client.
    SharedSubscriptionNotSupported = 0x9e,

    /// Connection rate exceeded: CONNACK, DISCONNECT
    ///
    /// CONNACK: The connection rate limit has been exceeded.
    ConnectionRateExceeded = 0x9f,

    /// Maximum connect time: DISCONNECT
    MaximumConnectTime = 0xa0,

    /// Subscription Identifiers not supported: SUBACK, DISCONNECT
    ///
    /// SUBACK: The Server does not support Subscription Identifiers; the subscription is not accepted.
    SubscriptionIdentifiersNotSupported = 0xa1,

    /// Wildcard Subscriptions not supported: SUBACK, DISCONNECT
    ///
    /// SUBACK: The Server does not support Wildcard Subscriptions; the subscription is not accepted.
    WildcardSubscriptionsNotSupported = 0xa2,
}

impl Default for ReasonCode {
    fn default() -> Self {
        Self::Success
    }
}

impl TryFrom<u8> for ReasonCode {
    type Error = DecodeError;
    fn try_from(v: u8) -> Result<Self, Self::Error> {
        match v {
            0x00 => Ok(Self::Success),
            0x01 => Ok(Self::GrantedQoS1),
            0x02 => Ok(Self::GrantedQoS2),
            0x04 => Ok(Self::DisconnectWithWillMessage),
            0x10 => Ok(Self::NoMatchingSubscribers),
            0x11 => Ok(Self::NoSubscriptionExisted),
            0x18 => Ok(Self::ContinueAuthentication),
            0x19 => Ok(Self::ReAuthenticate),
            0x80 => Ok(Self::UnspecifiedError),
            0x81 => Ok(Self::MalformedPacket),
            0x82 => Ok(Self::ProtocolError),
            0x83 => Ok(Self::ImplementationSpecificError),
            0x84 => Ok(Self::UnsupportedProtocolVersion),
            0x85 => Ok(Self::ClientIdentifierNotValid),
            0x86 => Ok(Self::BadUserNameOrPassword),
            0x87 => Ok(Self::NotAuthorized),
            0x88 => Ok(Self::ServerUnavailable),
            0x89 => Ok(Self::ServerBusy),
            0x8a => Ok(Self::Banned),
            0x8b => Ok(Self::ServerShuttingDown),
            0x8c => Ok(Self::BadAuthenticationMethod),
            0x8d => Ok(Self::KeepAliveTimeout),
            0x8e => Ok(Self::SessionTakenOver),
            0x8f => Ok(Self::TopicFilterInvalid),
            0x90 => Ok(Self::TopicNameInvalid),
            0x91 => Ok(Self::PacketIdentifierInUse),
            0x92 => Ok(Self::PacketIdentifierNotFound),
            0x93 => Ok(Self::ReceiveMaximumExceeded),
            0x94 => Ok(Self::TopicAliasInvalid),
            0x95 => Ok(Self::PacketTooLarge),
            0x96 => Ok(Self::MessageRateTooHigh),
            0x97 => Ok(Self::QuotaExceeded),
            0x98 => Ok(Self::AdministrativeAction),
            0x99 => Ok(Self::PayloadFormatInvalid),
            0x9a => Ok(Self::RetainNotSupported),
            0x9b => Ok(Self::QoSNotSupported),
            0x9c => Ok(Self::UseAnotherServer),
            0x9d => Ok(Self::ServerMoved),
            0x9e => Ok(Self::SharedSubscriptionNotSupported),
            0x9f => Ok(Self::ConnectionRateExceeded),
            0xa0 => Ok(Self::MaximumConnectTime),
            0xa1 => Ok(Self::SubscriptionIdentifiersNotSupported),
            0xa2 => Ok(Self::WildcardSubscriptionsNotSupported),
            _ => Err(DecodeError::OtherErrors),
        }
    }
}

impl ReasonCode {
<<<<<<< HEAD
    /// Get byte length used in packet.
    #[allow(clippy::unused_self)]
    #[must_use]
    pub const fn bytes(&self) -> usize {
        1
    }

    /// Get byte length used in packet.
    #[must_use]
    pub const fn const_bytes() -> usize {
=======
    /// Get byte length used in packet to represent reason code.
    #[must_use]
    pub const fn bytes() -> usize {
>>>>>>> cf3e6919
        1
    }
}

impl DecodePacket for ReasonCode {
    fn decode(ba: &mut ByteArray) -> Result<Self, DecodeError> {
        let byte = ba.read_byte()?;
        let flag = Self::try_from(byte)?;
        Ok(flag)
    }
}

impl EncodePacket for ReasonCode {
    fn encode(&self, buf: &mut Vec<u8>) -> Result<usize, EncodeError> {
        buf.push(*self as u8);
        Ok(Self::bytes())
    }
}<|MERGE_RESOLUTION|>--- conflicted
+++ resolved
@@ -398,7 +398,6 @@
 }
 
 impl ReasonCode {
-<<<<<<< HEAD
     /// Get byte length used in packet.
     #[allow(clippy::unused_self)]
     #[must_use]
@@ -409,11 +408,6 @@
     /// Get byte length used in packet.
     #[must_use]
     pub const fn const_bytes() -> usize {
-=======
-    /// Get byte length used in packet to represent reason code.
-    #[must_use]
-    pub const fn bytes() -> usize {
->>>>>>> cf3e6919
         1
     }
 }
