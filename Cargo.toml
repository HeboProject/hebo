[package]
name = "hebo"
version = "0.1.0"
authors = ["Xu Shaohua <shaohua@biofan.org>"]
edition = "2018"
description = "Distributed MQTT broker"

[[bin]]
name = "hebo"
path = "src/bin/hebo.rs"

[dependencies]
codec = { path = "codec" }

<<<<<<< HEAD
tokio = { version = "0.2.21", features = ["full"] }
log = "0.4.8"
env_logger = "0.7.1"
futures = "0.3.5"
=======
env_logger = "0.7.1"
futures = "0.3.5"
log = "0.4.11"
tokio = { version = "0.2.22", features = ["full"] }
>>>>>>> ae75ee40

[workspace]
members = [
	"codec",
	"ruo"
]<|MERGE_RESOLUTION|>--- conflicted
+++ resolved
@@ -12,17 +12,10 @@
 [dependencies]
 codec = { path = "codec" }
 
-<<<<<<< HEAD
-tokio = { version = "0.2.21", features = ["full"] }
-log = "0.4.8"
-env_logger = "0.7.1"
-futures = "0.3.5"
-=======
 env_logger = "0.7.1"
 futures = "0.3.5"
 log = "0.4.11"
 tokio = { version = "0.2.22", features = ["full"] }
->>>>>>> ae75ee40
 
 [workspace]
 members = [
