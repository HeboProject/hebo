import QtQuick 2.15
import QtQuick.Controls 2.15
import QtQuick.Layouts 1.15

Item {
  id: root;

  Text {
    id: title;
    text: qsTr("About");
    padding: 14;
    font {
      pixelSize: 18;
      weight: Font.Bold;
    }

    anchors {
      left: parent.left;
      top: parent.top;
    }
  }

  FontLoader {
    id: iconFont;
    source: "fonts/iconfont.ttf";
  }

  Column {
    spacing: 10;
    width: 600;
    anchors.top: title.bottom;
    anchors.horizontalCenter: parent.horizontalCenter;

    Image {
      id: logo;
      source: "images/mqttx-light.png";
      anchors.horizontalCenter: parent.horizontalCenter;
    }

    Text {
      text: "v1.5.2";
      color: "#606060";
      font.pixelSize: 18;
      horizontalAlignment: Qt.AlignHCenter;
      anchors.horizontalCenter: parent.horizontalCenter;
    }

    Row {
      anchors.horizontalCenter: parent.horizontalCenter;

      TextButton {
        text: qsTr("Check for Update");
      }

      TextButton {
        text: qsTr("Releases");
        link: "https://github.com";
      }

      TextButton {
        text: qsTr("Support");
        link: "https://github.com";
      }
    }

    Item {
      width: parent.width;
      height: 16;
    }

    Text {
      width: parent.width;
      anchors.topMargin: 124;
      wrapMode: Text.WordWrap;
      textFormat: Text.RichText;
      font.underline: false;
      text: qsTr('To run MQTT Broker locally, <a href="https://biofan.org" style="text-decoration: none; color: #34c388;">EMQ X</a> is recommended. <a href="https://biofan.org" style="text-decoration: none; color: #34c388;">EMQ X</a> is a fully open source, highly scalable, highly available distributed MQTT 5.0 messaging broker for IoT, M2M and mobile applications.');
      onLinkActivated: Qt.openUrlExternally(link);
    }

    Text {
      width: parent.width;
      wrapMode: Text.WordWrap;
      text: qsTr("Install EMQ X by using Docker:");
    }

    TextArea {
      id: codeEdit;
      wrapMode: TextEdit.Wrap;
      width: parent.width;
      padding: 14;
      readOnly: true;
      focus: true;
      selectByMouse: true;
      selectionColor: "#345ec3";
      selectedTextColor: "#fafafa";
      text: "docker run -d --name emqx -p 1883:1883 -p 8083:8083 -p 8883:8883 -p 8084:8084 -p 18083:18083 emqx/emqx";

      background: Rectangle {
        color: "#e7e7e7";
      }

      Keys.onPressed: {
        if (event.modifiers === Qt.ControlModifier && event.key === Qt.Key_C) {
          this.copy();
          this.deselect();
        }
      }

      MouseArea {
        anchors.fill: codeEdit;
        onClicked: codeEdit.selectAll();
      }
    }

    Item {
      width: parent.width;
      height: 24;
    }

    Button {
      id: githubButton;
      anchors.horizontalCenter: parent.horizontalCenter;
      text: qsTr("Follow us on Github");
      padding: 10;

      contentItem: RowLayout {

        Text {
          text: "\ue62a";
          color: "#fff";
          font.pixelSize: 22;
          font.family: iconFont.name;
        }

        Text {
          text: githubButton.text;
          color: "#fff";
          font.pixelSize: 18;
        }
      }

      background: Rectangle {
        color: "#34c388";
        radius: 4;
      }

      MouseArea {
        anchors.fill: parent;
        hoverEnabled: true;
        cursorShape: containsMouse ? Qt.PointingHandCursor : Qt.ArrowCursor;
        onClicked: Qt.openUrlExternally("https://github.com");
      }
    }
  }

  Row {
    id: row
    spacing: 6;

    anchors {
      left: root.left;
      leftMargin: 14;
      bottom: root.bottom;
      bottomMargin: 14;
    }

    Image {
      width: 42;
      smooth: true;
      fillMode: Image.PreserveAspectFit;
      source: "images/emqx-logo.png";
    }

    Text {
      anchors.verticalCenter: parent.verticalCenter
      textFormat: Text.RichText;
      font.pixelSize: 14;
      text: 'Copyright © 2021 <a href="https://biofan.org" style="text-decoration: none; color: #34c388;">EMQ X</a>';
      onLinkActivated: Qt.openUrlExternally(link);
    }
  }

  Row {
    spacing: 20;
    anchors {
      right: root.right;
      rightMargin: 14;
      bottom: root.bottom;
      bottomMargin: 14;
    }

    // Twitter
<<<<<<< HEAD
    LinkIconButton {
=======
    ImageButton {
>>>>>>> b56fa624
      text: "\ue6c7";
      link: "https://twitter.com";
    }

    // Slack
<<<<<<< HEAD
    LinkIconButton {
=======
    ImageButton {
>>>>>>> b56fa624
      text: "\ue641";
      link: "https://slack.com";
    }

    // Reddit
<<<<<<< HEAD
    LinkIconButton {
      text: "\ue7e4";
      link: "https://reddit.com";
=======
    ImageButton {
      text: "\ue7e4";
      link: "https://reddit.com";
    }
  }

  // Custom reusable components
  component ImageButton: RoundButton {
    property string link: "";

    radius: 4;
    font.pixelSize: 20;
    font.family: iconFont.name;

    MouseArea {
      anchors.fill: parent;
      hoverEnabled: true;
      cursorShape: containsMouse ? Qt.PointingHandCursor : Qt.ArrowCursor;
      onClicked: Qt.openUrlExternally(parent.link);
    }
  }

  component TextButton: Button {
    property string link;

    contentItem: Text {
      color: "#34c388";
      text: parent.text;
    }

    background: Rectangle {
    }

    MouseArea {
      anchors.fill: parent;
      hoverEnabled: true;
      cursorShape: containsMouse ? Qt.PointingHandCursor : Qt.ArrowCursor;
      onClicked: {
        if (!!parent.link) {
          Qt.openUrlExternally(parent.link);
        }
      }
>>>>>>> b56fa624
    }
  }
}<|MERGE_RESOLUTION|>--- conflicted
+++ resolved
@@ -191,31 +191,18 @@
     }
 
     // Twitter
-<<<<<<< HEAD
-    LinkIconButton {
-=======
     ImageButton {
->>>>>>> b56fa624
       text: "\ue6c7";
       link: "https://twitter.com";
     }
 
     // Slack
-<<<<<<< HEAD
-    LinkIconButton {
-=======
     ImageButton {
->>>>>>> b56fa624
       text: "\ue641";
       link: "https://slack.com";
     }
 
     // Reddit
-<<<<<<< HEAD
-    LinkIconButton {
-      text: "\ue7e4";
-      link: "https://reddit.com";
-=======
     ImageButton {
       text: "\ue7e4";
       link: "https://reddit.com";
@@ -258,7 +245,6 @@
           Qt.openUrlExternally(parent.link);
         }
       }
->>>>>>> b56fa624
     }
   }
 }